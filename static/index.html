--- conflicted
+++ resolved
@@ -12,11 +12,7 @@
         crossorigin="anonymous" referrerpolicy="no-referrer" />
     <meta name="description"
         content="Many games ported to different domains to prevent organization unblocking tools from blocking them. Cookie clicker, drift hunters, tiny fishing, spelunky, minecraft, slope, champion island, and NES games all unblocked.">
-<<<<<<< HEAD
     <chead title="CCPorted" ads="false"/>
-=======
-    <chead title="CCPorted" ads="true" />
->>>>>>> e2d9caf7
 </head>
 
 <body>
