try {
    const client = window.ccSupaClient;
    const feilds = [".card-content .card-title", ".card-content .card-description", ".card-content .card-tags .tag"];
    const failedInputCheckLag = 750;
    const cardsContainer = document.querySelector(".cards");
    const searchInput = document.getElementById("searchBox");
    const allTags = document.querySelectorAll(".tag");
    const sortButton = document.getElementById("sort");
    const pickForMe = document.getElementById("pickforme");
    const sortDirectionText = document.getElementById("order");
    const header = document.querySelector('header');
    const toggleBtn = document.querySelector('.toggle-btn');

    window.server = null;
    const sortStates = [
        [() => {
            sortCardsByClicks((cards) => {
                cards.sort((a, b) => {
                    const aPinned = a.hasAttribute("data-pinned");
                    const bPinned = b.hasAttribute("data-pinned");
                    if (aPinned && !bPinned) return -1;
                    if (!aPinned && bPinned) return 1;
                    return 0;
                });
                return cards;
            })
        }, "Hot"],
        [() => {
            sortCardsAlphabetically(1, (cards) => {
                cards.sort((a, b) => {
                    const aPinned = a.hasAttribute("data-pinned");
                    const bPinned = b.hasAttribute("data-pinned");
                    if (aPinned && !bPinned) return -1;
                    if (!aPinned && bPinned) return 1;
                    return 0;
                });
                return cards;
            });
        }, "A-Z"],
        [() => {
            sortCardsAlphabetically(-1, (cards) => {
                cards.sort((a, b) => {
                    const aPinned = a.hasAttribute("data-pinned");
                    const bPinned = b.hasAttribute("data-pinned");
                    if (aPinned && !bPinned) return -1;
                    if (!aPinned && bPinned) return 1;
                    return 0;
                });
                return cards;
            });
        }, "Z-A"],
        [() => {
            sortCardsRandomly((cards) => {
                cards.sort((a, b) => {
                    const aPinned = a.hasAttribute("data-pinned");
                    const bPinned = b.hasAttribute("data-pinned");
                    if (aPinned && !bPinned) return -1;
                    if (!aPinned && bPinned) return 1;
                    return 0;
                });
                return cards;
            })
        }, "Random"]
    ]
    let lastInputTime = Date.now();
    let query = new URLSearchParams(window.location.search);
    let cachedRomsJSON = null;
    let sortState = 0;
    let cardsCache = [];

    searchInput.value = "";
    window.gameRQPopupOpen = false;
    document.querySelector(".cards").classList.add("loading");



    async function importGames() {
        log("Importing games... waiting for AWS")
        await window.ccPorted.userPromise;
        log("AWS Loaded, waiting for query");
        const dynamodb = window.ccPorted.documentClient;
        const games = [];
        const params = {
            TableName: 'games_list',
            ProjectionExpression: 'gameID, clicks, description, fName, tags, thumbPath, uploadedTimestamp, updatedTimestamp',
            FilterExpression: 'isOnline = :o',
            ExpressionAttributeValues: {
                ':o': true
            }
        };


        try {
            const data = await dynamodb.scan(params).promise();
            log(`Query fullfiled, found ${data.Items.length} games.`);
            data.Items.forEach(item => {
                games.push(item);
            });
        } catch (error) {
            console.error('Error loading games:', error);
            document.querySelector('.container').innerHTML = `
                <div class="error">
                    Error loading games. Please try again later.
                    <br>
                    <span style = "color: red">${error.message}</span>
                    <br>
                    <p>Please contact us at <a href = "mailto:sojscoder@gmail.com">sojscoder@gmail.com</a> if this issue persists.</p>
                </div>
            `;
        }
        return { games }
    }
    async function importJSON(path) {
        let url;
        if (path.startsWith("/") && !path.startsWith("//")) {
            url = new URL(path, window.location);
        } else {
            url = new URL(path);
        }
        url.searchParams.append('_', Date.now());

        const res = await fetch(path, {
            method: "GET",
            headers: {
                'Cache-Control': 'no-cache, no-store, must-revalidate',
                'Pragma': 'no-cache',
                'Expires': '0'
            }
        });
        if (!res.ok) {
            return {};
        }
        return res.json() || {};
    }
    async function testOpenServers() {
        let pserver = null;
        let serverIndex = 0;
        const serverList = await fetch('/servers.txt');
        const serversText = await serverList.text();
        const servers = serversText.split('\n');
        for (const server of servers) {

            const [address, name, path] = server.split(",");
            const toAttempt = address.trim();
            try {
                log(`Attempting server ${toAttempt}`);
                const res = await fetch(`https://${toAttempt}/blocked_res.txt`);
                if (res.ok) {
                    const text = await res.text();
                    if (text.indexOf("===NOT_BLOCKED===") !== -1) {
                        pserver = toAttempt;
                        return [toAttempt, serverIndex, path];
                    }
                }
            } catch (e) {
                log(`Server ${toAttempt} failed: ${e}`);
            }
            serverIndex++;
        }
    }
    async function baseRender(gamesJson) {
        try {
            log("Attempting base render");
            log("Cards rendered: " + window.ccPorted.cardsRendered)
            log("Base render occuring: " + window.ccPorted.baseRendering);
            if (window.ccPorted.baseRendering) return;
            if (window.ccPorted.cardsRendered) return;
            window.ccPorted.serverBlocked = true;
            window.ccPorted.baseRendering = true;

            const { games } = gamesJson;
            log(`Games ${games.length} found.`);
            games.forEach(game => {
                const card = buildCard(game);
                const id = card.getAttribute('id');
                const links = card.querySelectorAll('.card-content .card-links a');
                card.style.cursor = "pointer";
                card.setAttribute('data-clicks', 0);
                card.addEventListener('click', (e) => {
                    if (e.target.tagName == "SPAN" || e.target.tagName == "A") {
                        if (e.target.tagName == "A") {
                            e.preventDefault();
                            incrementClicks(id);
                            window.open(e.target.href, '_blank');
                        }
                        return;
                    }
                    incrementClicks(id);
                    window.open(links[0].href, '_blank');
                });
                checkSeenGame(game, card);
                cardsCache.push(card);
                cardsContainer.appendChild(card);
            });
            setSort(0);
            loadPinnedStates();
            log("Loading ROMs")
            document.querySelector(".cards").classList.remove("loading");
            if (query.has("q")) {
                if (query.get("q").length > 0) {
                    log(`Search query exists: <${query.get('q')}>`);
                    searchInput.value = query.get("q");
                    openSearch();
                    input();
                } else {
                    log(`Search query exists but is empty`);
                    query.delete("q");
                    var url = new URL(window.location.href);
                    url.search = query.toString();
                    window.history.pushState({}, '', url);
                }
            }
        } catch (e) {
            log("Failed to import manually" + "\n" + e.stack);
        }
    }
    async function checkForSwitchToAHost() {
        try {
            return;
            log("Checking switch to aHost");
            if (!window.ccPorted.aHosts) {
                const res = await fetch("/ahosts.txt");
                const text = await res.text();
                const hosts = text.split('\n');
                window.ccPorted.aHosts = hosts.map(h => h.trim());
            }
            if (window.ccPorted.aHosts.includes(window.location.hostname)) {
                log("Already on aHost");
                return;
            };
            for (const host of window.ccPorted.aHosts) {
                try {
                    log(`Checking ${host}`);
                    const blockedRes = await fetch(`https://${host}/blocked_res.txt`);
                    if (blockedRes.ok) {
                        const text = await blockedRes.text();
                        if (text.indexOf("===NOT_BLOCKED===") !== -1) {
                            window.location.href = `https://${host}/`
                        } else {
                            log(`${host} failed (wrong res)`);
                        }
                    } else {
                        log(`${host} failed (res not 200)`);
                    }
                } catch (e) {
                    log(`${host} failed (errored)!`)
                }
            }
        } catch (e) {
            log("Error checking for AHost switch")
        }
    }
    async function init() {
        log("Initializing");
        await checkForSwitchToAHost();
        window.ccPorted = window.ccPorted || {};
        window.ccPorted.cardsRendered = false;
        showKofiDonationModal();
        // createNotif({
        //     cta: {
        //         "link":"https://ko-fi.com/s/f33346d0ae",
        //         "text":"Get your own domain"
        //     },
        //     message: "Get your own custom CCPorted link!",
        //     autoClose: 7
        // })
        const [chosenServer, index, path] = await testOpenServers();
        window.ccPorted.gameServer = {};
        window.ccPorted.gameServer.server = chosenServer.trim();
        window.ccPorted.gameServer.index = index;
        window.ccPorted.gameServer.path = path.trim();
        const gamesJson = await importGames();
        setTimeout(() => {
            baseRender(gamesJson);
        }, 3000);
        const { games } = gamesJson;
        log(`Got ${games.length} games`);
        games.forEach(game => {
            const card = buildCard(game);
            const id = card.getAttribute('id');
            // get links
            const links = card.querySelectorAll('.card-content .card-links a');
            card.style.cursor = "pointer";
            card.setAttribute('data-clicks', game.clicks || 0);
            card.addEventListener('click', (e) => {
                if (e.target.tagName == "SPAN" || e.target.tagName == "A") {
                    if (e.target.tagName == "A") {
                        e.preventDefault();
                        incrementClicks(id);
                        window.open(e.target.href, '_blank');
                    }
                    return;
                }
                incrementClicks(id);
                window.open(links[0].href, '_blank');
            });
            checkSeenGame(game, card);
            cardsCache.push(card);
            cardsContainer.appendChild(card);
        });
        setSort(0);
        loadPinnedStates();
        document.querySelector(".cards").classList.remove("loading");
        window.ccPorted.cardsRendered = true;
        if (query.has("q")) {
            if (query.get("q").length > 0) {
                log(`Search query exists: <${query.get('q')}>`)
                searchInput.value = query.get("q");
                openSearch();
                input();
            } else {
                log(`Search query exists but is empty`)
                query.delete("q");
                var url = new URL(window.location.href);
                url.search = query.toString();
                window.history.pushState({}, '', url);
            }
        }
        log("Home page loaded");
        window.ccPorted.baseRendering = false;
        checkIfAdsLoaded();
        rerenderAds();
    }
    async function checkIfAdsLoaded() {
        await window.ccPorted.adsLoadPromise;
        if (window.ccPorted.adsEnabled && window.innerWidth > 800) {
            // add margin for the ads
            document.querySelector(".cards").style.marginRight = "300px";
            document.querySelector(".search").style.marginRight = "300px";
        }
        console.log(window.ccPorted.adBlockEnabled);
        console.log(window.ccPorted.adsEnabled);
        if (!window.ccPorted.adsEnabled) {
            hideAds();
            if (localStorage.getItem("mining-consent") == 'true' && window.ccPorted.adBlockEnabled) {
                createModal({
                    heading: (sessionStorage.getItem("clicked_disable_adblocker") == 'true') ? 'You frickin liar' : "Please disable adblocker",
                    description: (sessionStorage.getItem("clicked_disable_adblocker") == 'true') ? 'This goin keep popping up until you disable (pretty please)' : "CCPorted is broke gang.... Please disable your adblocker to use the site.",
                    cta: (sessionStorage.getItem("clicked_disable_adblocker") == 'true') ? "I've disabled my adblocker (for reals)" : "I've disabled my adblocker (don't lie gang or ts will keep popping up)",
                    closeFn: () => {
                        sessionStorage.setItem("clicked_disable_adblocker", "true");
                    }
                })
            }
        }
    }
    async function incrementClicks(gameID) {
        try {
            log(`Incrementing clicks for game ${gameID}`);
            const params = {
                TableName: 'games_list',
                Key: {
                    gameID: gameID
                },
                UpdateExpression: 'SET clicks = clicks + :inc',
                ExpressionAttributeValues: {
                    ':inc': 1
                },
                ReturnValues: 'UPDATED_NEW'
            };
            const data = await window.ccPorted.documentClient.update(params).promise();
            log('Clicks incremented:', data.Attributes.clicks);
        } catch (e) {
            log(e);
        }
    }
    function pickRandomCard() {
        return cardsCache[Math.floor(Math.random() * cardsCache.length)]

    }
    function sortCardsRandomly(middle = () => { }) {
        let cardsArray = Array.from(document.querySelectorAll(".card"));
        shuffle(cardsArray);
        let cardsContainer = document.querySelector(".cards");
        cardsArray = middle(cardsArray)
        removeCards();
        cardsArray.forEach(card => {
            cardsContainer.appendChild(card);
        });
    }
    async function sortCardsByClicks(middle = () => { }) {
        if (window.ccPorted?.serverBlocked) {
            return sortCardsRandomly(middle);
        }
        log(`Sorting cards by clicks`);
        let cardsArray = Array.from(document.querySelectorAll(".card"));
        cardsArray.sort((a, b) => {
            return parseInt(b.getAttribute('data-clicks')) - parseInt(a.getAttribute('data-clicks'));
        });
        cardsArray = middle(cardsArray);
        let cardsContainer = document.querySelector(".cards");
        removeCards();
        cardsArray.forEach(card => {
            cardsContainer.appendChild(card);
        });
    }
    async function input(sortState = 0) {
        hideAds();
        // update query parameters
        if (searchInput.value.length > 0) {
            console.log("SEARCH LONG")
            var url = new URL(window.location.href);
            url.searchParams.set("q", searchInput.value);
            window.history.pushState({}, '', url);
            // if the input has content, add open it
            openSearch();

            var matching = cardsCache.map((card) => {
                var score = 0;
                feilds.forEach(feild => {
                    var allFeilds = card.querySelectorAll(feild);
                    for (var i = 0; i < allFeilds.length; i++) {
                        var string = normalize(allFeilds[i].innerText);
                        if (string.indexOf(normalize(searchInput.value)) !== -1) {
                            score++;
                        }
                    }
                })
                return [score, card]
            });
            matching = matching.sort((a, b) => {
                return b[0] - a[0]
            });
            matching = matching.filter((card) => {
                if (card[0] == 0) return false;
                cardsContainer.appendChild(card[1]);
                return true;
            });
            lastInputTime = Date.now();
            removeCards();
            if (matching.length == 0) {
                removeCards();
                var results = await testRomSearch(searchInput.value);
                if (results.length > 0) {
                    var h3 = document.createElement("h3");
                    h3.innerHTML = `Rom Results`
                    var fullLibrary = document.createElement("p");
                    fullLibrary.innerHTML = "<i style = 'font-weight:normal'>View the <a href = 'https://" + window.location.hostname + "/roms/'>full library</a></i>";

                    var div = document.createElement("div");
                    div.appendChild(h3)
                    div.appendChild(fullLibrary);
                    for (const result of results) {
                        var p = document.createElement("p");
                        var [url, name, platform] = result;
                        p.innerHTML = `<a href = "/emulator/?core=${platform}&rom=${url}">${name}</a>`;
                        div.appendChild(p)
                    }
                    document.getElementById("check-roms").innerHTML = "";
                    document.getElementById("check-roms").appendChild(div);
                }
            } else {
                matching.forEach((card) => {
                    cardsContainer.appendChild(card[1]);
                });
                document.getElementById("check-roms").innerHTML = "";
            }
        } else if (searchInput.value.length <= 0) {
            var url = new URL(window.location);
            console.log("SEARCH SHORT")
            url.searchParams.delete("q");
            window.history.pushState({}, '', url);
            removeCards();
            cardsCache.forEach(card => {
                cardsContainer.appendChild(card);
            });
            setSort(sortState);
        }
    }
    async function testRomSearch(query) {
        log(`Searching for roms with ${query}`);
        let response;
        let json;
        if (!cachedRomsJSON) {

            response = await fetch("https://" + window.location.hostname + "/roms/roms.json");
            json = await response.json();
            cachedRomsJSON = json;
        } else {
            json = cachedRomsJSON;
        }

        const normalizedQuery = normalize(query);
        const results = [];

        for (const platform in json) {
            for (const [url, name] of json[platform]) {
                const normalizedName = normalize(name);
                if (normalizedName.includes(normalizedQuery)) {
                    results.push([url, name, platform]);
                }
            }
        }

        return results;
    }
    function hideAds() {
        log("Hiding ads");
        showingAds = false;
        const ads = document.querySelectorAll(".inxxx");
        ads.forEach(ad => {
            ad.remove();
        });
    }
    function openSearch() {
        searchInput.type = "text";
        searchInput.focus();
    }
    function checkSeenGame(game, card) {
        const uploaded = game.uploadedTimestamp;
        const updated = game.updatedTimestamp;
        const now = Date.now();
        const threshold = 1000 * 60 * 60 * 24 * 2; // 2 days
        if (uploaded && updated) {
            if (now - uploaded < threshold) {
                card.classList.add("new");
            } else if (now - updated < threshold) {
                card.classList.add("updated");
            }
        } else if (uploaded) {
            if (now - uploaded < threshold) {
                card.classList.add("new");
            }
        } else if (updated) {
            if (now - updated < threshold) {
                card.classList.add("updated");
            }
        }
    }
    function normalize(string) {
        string = string.toLowerCase();
        string = string.replace(/[^a-z0-9]/g, "");
        string = string.replace(/\s/g, "");
        return string;
    }
    function sortCardsAlphabetically(direction, middle = () => { }) {
        log(`Sorting cards alphabetically`);
        let cardsArray = Array.from(document.querySelectorAll(".card"));
        cardsArray.sort((a, b) => {
            let aText = a.querySelector(".card-content .card-title").innerText;
            let bText = b.querySelector(".card-content .card-title").innerText;
            return compareAlpha(aText, bText) * direction;
        });
        cardsArray = middle(cardsArray)
        let cardsContainer = document.querySelector(".cards");
        removeCards();
        cardsArray.forEach(card => {
            cardsContainer.appendChild(card);
        });
    }
    function compareAlpha(a, b) {
        let normalizedA = normalize(a);
        let normalizedB = normalize(b);

        var alphaCharacters = "0123456789abcdefghijklmnopqrstuvwxyz";
        for (var i = 0; i < normalizedA.length; i++) {
            if (normalizedB.length <= i) {
                return 1;
            }
            if (alphaCharacters.indexOf(normalizedA[i]) < alphaCharacters.indexOf(normalizedB[i])) {
                return -1;
            }
            if (alphaCharacters.indexOf(normalizedA[i]) > alphaCharacters.indexOf(normalizedB[i])) {
                return 1;
            }
        }
    }
    function setSort(state) {
        log(`Setting sort to ${state}`);
        if (searchInput.value.length > 0) {
            sortDirectionText.innerHTML = "Seach";
            return;
        }
        sortState = state;
        sortStates[sortState][0]();
        shuffleAds();
        sortDirectionText.innerHTML = sortStates[sortState][1];
    }
    function shuffleAds() {
        const ads = document.querySelectorAll(".inxxx");
        ads.forEach(ad => {
            ad.remove();
            var randomCard = document.querySelector(".cards").children[Math.floor(Math.random() * document.querySelector(".cards").children.length)];
            document.querySelector(".cards").insertBefore(ad, randomCard);
        });
    }
    function createPopup(popupData) {
        log(`Creating popup with message ${popupData.message}`);
        const popup = document.createElement('div');
        popup.style.cssText = `
        position: fixed;
        bottom: 20px;
        right: 20px;
        max-width: 100vw;
        background-color: rgb(37,37,37);
        border: 2px solid #333;
        border-radius: 10px;
        padding: 25px;
        box-shadow: 0 4px 6px rgba(0,0,0,0.1);
        z-index: 1000;
        font-family: Arial, sans-serif;
    `;

        const message = document.createElement('p');
        message.textContent = popupData.message;
        message.style.marginBottom = '10px';
        message.style.color = 'white';
        let link;
        if (popupData.cta) {
            link = document.createElement('a');
            link.href = popupData.cta.link;
            link.textContent = popupData.cta.text;
            link.style.cssText = `
            display: inline-block;
            background-color: #4CAF50;
            color: white;
            padding: 10px 15px;
            text-decoration: none;
            border-radius: 5px;
        `;
        }
        const closeButton = document.createElement('a');
        closeButton.href = 'javascript:void(0)';
        closeButton.textContent = 'Close';
        closeButton.style.cssText = `
        display: inline-block;
        background-color: rgb(248,0,0);
        color: white;
        padding: 10px 15px;
        text-decoration: none;
        border-radius: 5px;
    `;
        closeButton.onclick = () => popup.remove();
        const linkRow = document.createElement('div');
        linkRow.style.display = 'flex';
        linkRow.style.alignItems = 'right';
        linkRow.style.gap = '10px';
        // linkRow.style.justifyContent = 'space';
        if (popupData.cta) {
            linkRow.appendChild(link);
        }
        linkRow.appendChild(closeButton);

        popup.appendChild(message);
        popup.appendChild(linkRow);

        document.body.appendChild(popup);
    }
    function removeCards() {
        cardsContainer.querySelectorAll(".card").forEach(card => {
            card.remove();
        });
    }

    function buildCard(game) {
        const card = document.createElement("div");
        card.classList.add("card");
        card.classList.add("grid");
        card.id = game.gameID;

        // Add star icon
        const star = document.createElement("span");
        star.classList.add("star-icon");
        star.innerHTML = "★";
        star.addEventListener("click", (e) => {
            e.stopPropagation();
            togglePin(card, star);
        });

        const bg = document.createElement("div");
        bg.classList.add("card-bg");
        bg.style.backgroundImage = `url('https://${window.ccPorted.gameServer.server}/${window.ccPorted.gameServer.path}${game.gameID}${game.thumbPath}')`;
        const content = document.createElement("div");
        content.classList.add("card-content");

        const contentInner = document.createElement("div");
        const title = document.createElement("h2");
        title.classList.add("card-title");
        title.textContent = game.fName;

        const description = document.createElement("p");
        description.classList.add("card-description");
        description.textContent = game.description;

        const tags = document.createElement("div");
        tags.classList.add("card-tags");
        game.tags.forEach(tag => {
            const tagElement = document.createElement("span");
            tagElement.classList.add("tag");
            tagElement.setAttribute("data-tag", tag);
            tagElement.textContent = decamelize(tag);
            tagElement.addEventListener("click", () => {
                searchInput.value = tagElement.innerText;
                input();
            });
            tags.appendChild(tagElement);
        });

        const links = document.createElement("div");
        links.classList.add("card-links");
        const linkElement = document.createElement("a");
        linkElement.href = `/play/?id=${game.gameID}&server=${window.ccPorted.gameServer.index}`;
        linkElement.textContent = `Play ${game.fName} on CCPorted`;
        links.appendChild(linkElement);

        contentInner.appendChild(title);
        contentInner.appendChild(description);
        contentInner.appendChild(tags);
        content.appendChild(contentInner);
        content.appendChild(links);

        card.appendChild(star);
        card.appendChild(bg);
        card.appendChild(content);

        return card;
    }
    function togglePin(card, star) {
        const isPinned = card.hasAttribute("data-pinned");
        if (!isPinned) {
            card.setAttribute("data-pinned", "true");
            star.classList.add("pinned");
            savePinnedState(card.id, true);
        } else {
            card.removeAttribute("data-pinned");
            star.classList.remove("pinned");
            savePinnedState(card.id, false);
        }
        sortPinnedCards();
    }
    function savePinnedState(cardId, isPinned) {
        const pinnedCards = getPinnedCards();
        if (isPinned) {
            pinnedCards.add(cardId);
        } else {
            pinnedCards.delete(cardId);
        }
        localStorage.setItem('ccported-pinnedCards', JSON.stringify([...pinnedCards]));
    }
    function getPinnedCards() {
        const saved = localStorage.getItem('ccported-pinnedCards');
        return new Set(saved ? JSON.parse(saved) : []);
    }
    function loadPinnedStates() {
        const pinnedCards = getPinnedCards();
        pinnedCards.forEach(cardId => {
            const card = document.getElementById(cardId);
            if (card) {
                const star = card.querySelector('.star-icon');
                card.setAttribute("data-pinned", "true");
                star.classList.add("pinned");
            }
        });
        sortPinnedCards();
    }

    function sortPinnedCards() {
        let cardsArray = Array.from(document.querySelectorAll(".card"));


        cardsArray.sort((a, b) => {
            const aPinned = a.hasAttribute("data-pinned");
            const bPinned = b.hasAttribute("data-pinned");
            if (aPinned && !bPinned) return -1;
            if (!aPinned && bPinned) return 1;
            return 0;
        });

        let cardsContainer = document.querySelector(".cards");
        removeCards();
        cardsArray.forEach(card => cardsContainer.appendChild(card));
    }
    function rerenderCards(layout) {
        document.querySelectorAll('.card').forEach(card => {
            card.classList.toggle('rows', layout === 'rows');
            card.classList.toggle('grid', layout === 'grid');
        });
        rerenderAds(layout)
    }
    async function showKofiDonationModal(options = {}) {
<<<<<<< HEAD
=======

        localStorage.removeItem("seen-modal-dk");
>>>>>>> d9e0ef4e
        // Default options
        const defaults = {
            kofiUrl: 'https://ko-fi.com/ccported',
            goalAmount: '500',
            deadline: 'May 15, 2025 23:59 UTC',
            siteName: 'CCPorted',
            showOnce: false,
            miningEnabled: true // Option to enable/disable mining feature
        };

        // Merge defaults with provided options
        const config = { ...defaults, ...options };
<<<<<<< HEAD
        // await window.ccPorted.miningLoadPromise;
=======
        await window.ccPorted.miningLoadPromise;
>>>>>>> d9e0ef4e
        // if (window.mining || window.ccPorted.miningEnabled || window.ccPorted.miningLoading || localStorage.getItem("mining-consent") == 'true') {
        //     return;
        // }
        // Check if mining is already enabled globally, if so, we don't need to show the mining option
        // if (config.miningEnabled && window.mining) {
        //     console.log("Mining is already active, not showing mining toggle in modal");
        // }


        // Check if we should show the modal (if showOnce is true)
        // if (config.showOnce) {
        //     const hasSeenModal = localStorage.getItem('kofiModalSeen');
        //     if (hasSeenModal) return;
        // }

        // Create modal container
        const modalOverlay = document.createElement('div');
        modalOverlay.style.cssText = `
          position: fixed;
          top: 0;
          left: 0;
          width: 100%;
          height: 100%;
          background-color: rgba(0, 0, 0, 0.7);
          display: flex;
          justify-content: center;
          align-items: center;
          z-index: 9999;
          opacity: 0;
          transition: opacity 0.3s ease;
        `;

        // Create modal content
        const modalContent = document.createElement('div');
        modalContent.style.cssText = `
          background-color: #ffffff;
          border-radius: 12px;
          box-shadow: 0 4px 24px rgba(0, 0, 0, 0.15);
          width: 90%;
          max-width: 480px;
          max-height: 80vh;
          overflow-y: auto;
          padding: 32px;
          position: relative;
          transform: translateY(20px);
          transition: transform 0.3s ease;
        `;

        // Close button
        const closeButton = document.createElement('button');
        closeButton.innerHTML = '&times;';
        closeButton.style.cssText = `
          position: absolute;
          top: 15px;
          right: 15px;
          background: none;
          border: none;
          font-size: 24px;
          cursor: pointer;
          color: #666;
        `;

        // Title
        const title = document.createElement('h2');
        title.textContent = `Support CCPorted (${formatTimeLeft(config.deadline)})`;
        title.style.cssText = `
          margin: 0 0 12px;
          text-align: center;
          font-size: 24px;
          font-weight: 700;
          color: #333;
        `;

        // Progress text 
        const progressText = document.createElement('div');
        progressText.style.cssText = `
          text-align: left;
          margin-bottom: 16px;
        `;
        progressText.innerHTML = `
          <p style="margin: 0 0 8px; color: #333; font-size: 16px;">
            If $${config.goalAmount} isn't raised by <b>${config.deadline}</b>, ${config.siteName} will be shutting down.
            In the month of April, CCPorted delivered over 6,000 GB of games, across 96 HTML games and ~290 roms, to over 50000 users. If you enjoyed playing a game on CCPorted, please consider supporting so future generations can enjoy it too.<br>
            If every single person who comes uses this site donated just $1, we would be able to expand across hundreds of servers, support multiplayer games, expand our library, and spread across hundreds of unblocked domains. If this sounds like something you want, please donate.
          </p>
        `;

        // // Call to action
        // const ctaText = document.createElement('p');
        // ctaText.textContent = 'Please consider supporting us in one of the following ways:';
        // ctaText.style.cssText = `
        //   margin: 0 0 20px;
        //   text-align: center;
        //   color: #555;
        //   font-size: 16px;
        // `;

        // Progress bar container
        const progressContainer = document.createElement('div');
        progressContainer.style.cssText = `
            width: 100%;
            background-color: #f1f1f1;
            border-radius: 8px;
            height: 16px;
            margin-bottom: 24px;
            overflow: hidden;
            position: relative;
            `;

        // Progress bar (initially empty)
        const progressBar = document.createElement('div');
        progressBar.style.cssText = `
        width: 0%;
        height: 100%;
        background-color: #29abe0;
        border-radius: 8px;
        transition: width 1s ease;
        `;

        // Text label inside the progress bar
        const progressTextL = document.createElement('div');
        progressTextL.style.cssText = `
            position: absolute;
            top: 0;
            left: 0;
            width: 100%;
            height: 100%;
            display: flex;
            align-items: center;
            justify-content: center;
            letter-spacing: 1px;
            color: #000;
            font-size: 12px;
            font-weight: bold;
            text-shadow: 1px 1px 1px rgba(255, 255, 255, 0.5);
            `;
        progressTextL.textContent = '$11/$500';

        // Add text and progress bar to container
        progressContainer.appendChild(progressBar);
        progressContainer.appendChild(progressTextL);

        // Support options container
        const supportOptions = document.createElement('div');
        supportOptions.style.cssText = `
          display: flex;
          flex-direction: column;
          gap: 16px;
          margin-bottom: 20px;
        `;

        // Donation button
        const donateButton = document.createElement('a');
        donateButton.href = config.kofiUrl;
        donateButton.target = '_blank';
        donateButton.style.cssText = `
          display: block;
          background-color: #29abe0;
          color: white;
          text-align: center;
          padding: 12px 20px;
          border-radius: 8px;
          font-weight: bold;
          text-decoration: none;
          font-size: 18px;
          width: 100%;
          box-sizing: border-box;
          transition: background-color 0.2s ease;
        `;
        donateButton.textContent = 'Support us on Ko-fi';
        donateButton.onmouseover = function () {
            this.style.backgroundColor = '#1e8bba';
        };
        donateButton.onmouseout = function () {
            this.style.backgroundColor = '#29abe0';
        };

        // Add mining option if enabled and not already active globally
        let miningToggle;

        if (config.miningEnabled && !window.mining) {
            // Mining option container
            const miningContainer = document.createElement('div');
            miningContainer.style.cssText = `
            background-color: #f5f5f5;
            border-radius: 8px;
            padding: 16px;
            margin-top: 12px;
          `;

            // Mining title
            const miningTitle = document.createElement('h3');
            miningTitle.textContent = 'Support with Crypto Mining';
            miningTitle.style.cssText = `
            margin: 0 0 8px;
            font-size: 16px;
            color: #333;
          `;

            // Mining description
            const miningDesc = document.createElement('p');
            miningDesc.textContent = 'Donate some of your computing power while browsing to help keep us running.';
            miningDesc.style.cssText = `
            margin: 0 0 12px;
            font-size: 14px;
            color: #555;
          `;

            // Mining toggle
            const miningToggleContainer = document.createElement('div');
            miningToggleContainer.style.cssText = `
            display: flex;
            align-items: center;
            margin-bottom: 10px;
          `;

            const toggleLabel = document.createElement('label');
            toggleLabel.style.cssText = `
            position: relative;
            display: inline-block;
            width: 50px;
            height: 28px;
            margin-right: 10px;
          `;

            miningToggle = document.createElement('input');
            miningToggle.type = 'checkbox';
            miningToggle.style.cssText = `
            opacity: 0;
            width: 0;
            height: 0;
          `;

            const toggleSlider = document.createElement('span');
            toggleSlider.style.cssText = `
            position: absolute;
            cursor: pointer;
            top: 0;
            left: 0;
            right: 0;
            bottom: 0;
            background-color: #ccc;
            transition: .4s;
            border-radius: 28px;
          `;
            toggleSlider.innerHTML = `
            <span style="
              position: absolute;
              content: '';
              height: 20px;
              width: 20px;
              left: 4px;
              bottom: 4px;
              background-color: white;
              transition: .4s;
              border-radius: 50%;
              transform: ${miningToggle.checked ? 'translateX(22px)' : 'translateX(0)'};
            "></span>
          `;

            const toggleText = document.createElement('span');
            toggleText.textContent = 'Enable Mining Support' + (!window.ccPorted.adBlockEnabled ? "" : " (Please disable adblocker)");
            toggleText.style.cssText = `
            font-size: 14px;
            color: #333;
          `;

            // Mining stats section (simplified without throttle control)
            const miningStats = document.createElement('div');
            miningStats.id = 'mining-stats';
            miningStats.style.cssText = `
            font-size: 12px;
            color: #666;
            margin-top: 8px;
            display: none;
          `;
            miningStats.innerHTML = `
            <p style="margin: 4px 0;">Hashes per second: <span id="hashrate">0</span></p>
            <p style="margin: 4px 0;">Total hashes: <span id="total-hashes">0</span></p>
            <p style="margin: 4px 0;">To disable, paste <code>localStorage.setItem("mining-consent","false")</code> into the console. Or clear your cookies.</p>
          `;

            // Assemble mining option
            toggleLabel.appendChild(miningToggle);
            toggleLabel.appendChild(toggleSlider);
            miningToggleContainer.appendChild(toggleLabel);
            miningToggleContainer.appendChild(toggleText);

            miningContainer.appendChild(miningTitle);
            miningContainer.appendChild(miningDesc);
            miningContainer.appendChild(miningToggleContainer);
            miningContainer.appendChild(miningStats);

            supportOptions.appendChild(donateButton);
            supportOptions.appendChild(miningContainer);
        } else {
            supportOptions.appendChild(donateButton);
        }

        // Maybe later button
        const maybeLaterButton = document.createElement('button');
        maybeLaterButton.textContent = 'Maybe later';
        maybeLaterButton.style.cssText = `
          background: none;
          border: none;
          color: #666;
          font-size: 14px;
          margin: 16px auto 0;
          display: block;
          cursor: pointer;
          text-decoration: underline;
        `;

        // Assemble modal
        modalContent.appendChild(closeButton);
        modalContent.appendChild(title);
        modalContent.appendChild(progressText);
        // modalContent.appendChild(ctaText);
        modalContent.appendChild(progressContainer);
        modalContent.appendChild(supportOptions);
        modalContent.appendChild(maybeLaterButton);
        modalOverlay.appendChild(modalContent);

        // Add to document
        document.body.appendChild(modalOverlay);



        // Animate in
        setTimeout(() => {
            modalOverlay.style.opacity = '1';
            modalContent.style.transform = 'translateY(0)';
        }, 10);

        // Close modal function
        const closeModal = () => {
            modalOverlay.style.opacity = '0';
            modalContent.style.transform = 'translateY(20px)';
            setTimeout(() => {
                document.body.removeChild(modalOverlay);
            }, 300);

            // Set flag in localStorage if showOnce is true
            if (config.showOnce) {
                localStorage.setItem('kofiModalSeen', 'true');
            }
        };

        // Event listeners
        closeButton.addEventListener('click', closeModal);
        maybeLaterButton.addEventListener('click', closeModal);
        modalOverlay.addEventListener('click', (e) => {
            if (e.target === modalOverlay) closeModal();
        });

        // Mining toggle event listener (if mining toggle exists and mining is not already active)
        if (config.miningEnabled && miningToggle && !window.mining) {
            miningToggle.addEventListener('change', function () {
                if (this.checked) {
                    // Show mining stats
                    const miningStats = document.getElementById('mining-stats');
                    if (miningStats) {
                        miningStats.style.display = 'block';
                    }

                    // Load mining script
                    if (!window.miningScriptLoaded) {
                        const script = document.createElement('script');
                        script.src = '/assets/scripts/m.js'; // Path to your mining script
                        script.onload = function () {
                            if (window.startMining) {
                                window.startMining();
                            }
                        };
                        document.body.appendChild(script);
                        window.miningScriptLoaded = true;
                    } else if (window.startMining) {
                        window.startMining();
                    }

                    // Store mining consent
                    localStorage.setItem('mining-consent', 'true');
                    let expiry = new Date();
                    expiry.setDate(expiry.getDate() + 30); // 30 days consent
                    localStorage.setItem('mining-consent-expiry', expiry.toISOString());

                    // Update toggle slider visually
                    const toggleSlider = this.parentNode.querySelector('span');
                    if (toggleSlider) {
                        toggleSlider.querySelector('span').style.transform = 'translateX(22px)';
                        toggleSlider.style.backgroundColor = '#2196F3';
                    }
                } else {
                    // Hide mining stats
                    const miningStats = document.getElementById('mining-stats');
                    if (miningStats) {
                        miningStats.style.display = 'none';
                    }

                    // Stop mining
                    if (window.stopMining) {
                        window.stopMining();
                    }

                    // Clear mining consent
                    localStorage.removeItem('mining-consent');
                    localStorage.removeItem('mining-consent-expiry');

                    // Update toggle slider visually
                    const toggleSlider = this.parentNode.querySelector('span');
                    if (toggleSlider) {
                        toggleSlider.querySelector('span').style.transform = 'translateX(0)';
                        toggleSlider.style.backgroundColor = '#ccc';
                    }
                }
            });
            const miningConsent = localStorage.getItem('mining-consent');
            const miningExpiryStr = localStorage.getItem('mining-consent-expiry');
            // Check for existing mining consent
            if (miningConsent === 'true' && miningExpiryStr) {
                const miningExpiry = new Date(miningExpiryStr);
                if (miningExpiry > new Date()) {
                    // Valid consent exists, check the toggle
                    miningToggle.checked = true;

                    // Update toggle slider visually
                    const toggleSlider = miningToggle.parentNode.querySelector('span');
                    if (toggleSlider) {
                        toggleSlider.querySelector('span').style.transform = 'translateX(22px)';
                        toggleSlider.style.backgroundColor = '#2196F3';
                    }

                    // Show mining stats
                    const miningStats = document.getElementById('mining-stats');
                    if (miningStats) {
                        miningStats.style.display = 'block';
                    }
                }
            }
        }

        // Show some initial progress in the bar (optional, you can remove this or customize)
        setTimeout(() => {
            // You could replace this with actual progress data if you have it
            progressBar.style.width = '2.2%';
        }, 500);

        // Return an object with methods to control the modal
        return {
            close: closeModal,
            updateProgress: (percentComplete) => {
                progressBar.style.width = `${percentComplete}%`;
            },
            isMiningEnabled: () => {
                return window.mining || (config.miningEnabled && miningToggle && miningToggle.checked);
            }
        };
    }
    function formatTimeLeft(deadline) {
        const deadlineDate = new Date(deadline);
        const now = new Date();
        const timeLeft = deadlineDate - now;
        if (timeLeft <= 0) return '0 days left';
        const daysLeft = Math.floor(timeLeft / (1000 * 60 * 60 * 24));
        if (daysLeft <= 1) {
            const hoursLeft = Math.floor((timeLeft % (1000 * 60 * 60 * 24)) / (1000 * 60 * 60));
            if (hoursLeft < 1) {
                const minutesLeft = Math.floor((timeLeft % (1000 * 60 * 60)) / (1000 * 60));
                if (minutesLeft < 1) {
                    return 'Less than a minute left';
                }
            }
            return `${hoursLeft} hours left`;
        }
        return `${daysLeft} days left`;
    }
    function createModal({ heading = "Modal Title", description = "This is a modal description.", cta = "Okay", closeFn = () => { } } = {}) {
        // Create overlay
        const modalOverlay = document.createElement('div');
        modalOverlay.style.cssText = `
          position: fixed;
          top: 0;
          left: 0;
          width: 100vw;
          height: 100vh;
          background-color: rgba(0, 0, 0, 0.6);
          display: flex;
          justify-content: center;
          align-items: center;
          z-index: 10000;
          opacity: 0;
          transition: opacity 0.3s ease;
        `;

        // Create modal container
        const modalBox = document.createElement('div');
        modalBox.style.cssText = `
          background-color: #fff;
          border-radius: 10px;
          padding: 24px;
          max-width: 400px;
          width: 90%;
          box-shadow: 0 5px 25px rgba(0,0,0,0.2);
          position: relative;
          transform: translateY(20px);
          transition: transform 0.3s ease;
        `;

        // Close button
        const closeButton = document.createElement('button');
        closeButton.innerHTML = '&times;';
        closeButton.style.cssText = `
          position: absolute;
          top: 10px;
          right: 15px;
          background: none;
          border: none;
          font-size: 24px;
          cursor: pointer;
          color: #666;
        `;

        // Heading
        const title = document.createElement('h2');
        title.textContent = heading;
        title.style.cssText = `
          font-size: 22px;
          margin-bottom: 10px;
          color: #333;
        `;

        // Description
        const desc = document.createElement('p');
        desc.innerHTML = description;
        desc.style.cssText = `
          font-size: 16px;
          color: #555;
          margin-bottom: 20px;
        `;

        // CTA button
        const ctaButton = document.createElement('button');
        ctaButton.textContent = cta;
        ctaButton.style.cssText = `
          padding: 10px 20px;
          background-color: #007bff;
          color: white;
          border: none;
          border-radius: 6px;
          cursor: pointer;
          font-size: 16px;
          display: block;
          margin: 0 auto;
        `;

        // Close modal function
        const closeModal = () => {
            modalOverlay.style.opacity = '0';
            modalBox.style.transform = 'translateY(20px)';
            closeFn();
            setTimeout(() => {
                document.body.removeChild(modalOverlay);
            }, 300);
        };

        // Event listeners
        closeButton.addEventListener('click', closeModal);
        ctaButton.addEventListener('click', closeModal);
        modalOverlay.addEventListener('click', (e) => {
            if (e.target === modalOverlay) closeModal();
        });

        // Assemble modal
        modalBox.appendChild(closeButton);
        modalBox.appendChild(title);
        modalBox.appendChild(desc);
        modalBox.appendChild(ctaButton);
        modalOverlay.appendChild(modalBox);
        document.body.appendChild(modalOverlay);

        // Animate in
        setTimeout(() => {
            modalOverlay.style.opacity = '1';
            modalBox.style.transform = 'translateY(0)';
        }, 10);

        return { close: closeModal };
    }
    function rerenderAds() {
        // shuffle ads
        const ads = document.querySelectorAll('.inxxx');
        // remove all ads
        ads.forEach(ad => ad.remove());
        // load them again, in different order
        for (let i = 0; i < ads.length; i++) {
            const ad = ads[i];
            const randomCard = document.querySelector('.cards').children[Math.floor(Math.random() * document.querySelector('.cards').children.length)];
            document.querySelector('.cards').insertBefore(ad, randomCard);
        }


    }
    toggleBtn.addEventListener('click', () => {
        const currentLayout = toggleBtn.getAttribute('data-current');
        const newLayout = currentLayout === 'grid' ? 'rows' : 'grid';
        toggleBtn.setAttribute('data-current', newLayout);
        const cards = document.querySelector(".cards");
        cards.classList.toggle('rows', newLayout === 'rows');
        cards.classList.toggle('grid', newLayout === 'grid');
        rerenderCards(newLayout);
    });
    pickForMe.addEventListener("click", (e) => {
        var card = pickRandomCard();
        card.click();
    })
    sortButton.addEventListener("click", () => {
        searchInput.value = "";
        sortState++;
        if (sortState >= sortStates.length) {
            sortState = 0;
        }
        input(sortState);
        setSort(sortState);
    });
    searchInput.addEventListener("mousemove", (e) => {
        // only set if the click is on the "x" button
        var rect = searchInput.getBoundingClientRect();
        var x = rect.right - 10 - 15; // 10 is padding, 15 is the width of the "x" button
        if (e.clientX > x) {
            searchInput.style.cursor = "pointer";
        } else {
            searchInput.style.cursor = "text";
        }

    })
    searchInput.addEventListener("input", (e) => {
        input();
    });


    init()
} catch (err) {
    log(err)
}
<|MERGE_RESOLUTION|>--- conflicted
+++ resolved
@@ -778,11 +778,7 @@
         rerenderAds(layout)
     }
     async function showKofiDonationModal(options = {}) {
-<<<<<<< HEAD
-=======
-
-        localStorage.removeItem("seen-modal-dk");
->>>>>>> d9e0ef4e
+
         // Default options
         const defaults = {
             kofiUrl: 'https://ko-fi.com/ccported',
@@ -795,14 +791,10 @@
 
         // Merge defaults with provided options
         const config = { ...defaults, ...options };
-<<<<<<< HEAD
         // await window.ccPorted.miningLoadPromise;
-=======
-        await window.ccPorted.miningLoadPromise;
->>>>>>> d9e0ef4e
-        // if (window.mining || window.ccPorted.miningEnabled || window.ccPorted.miningLoading || localStorage.getItem("mining-consent") == 'true') {
-        //     return;
-        // }
+        // // if (window.mining || window.ccPorted.miningEnabled || window.ccPorted.miningLoading || localStorage.getItem("mining-consent") == 'true') {
+        // //     return;
+        // // }
         // Check if mining is already enabled globally, if so, we don't need to show the mining option
         // if (config.miningEnabled && window.mining) {
         //     console.log("Mining is already active, not showing mining toggle in modal");
