<!-- supabase -->
<script src="https://cdn.jsdelivr.net/npm/@supabase/supabase-js"></script>
<script>
<<<<<<< HEAD
    window.ccPorted = {
        version: "322.2024-12-15T19:45:22.174Z"
    };
    try{
    const SUPABASE_URL = 'https://dahljrdecyiwfjgklnvz.supabase.co';
    const SUPABASE_ANON_KEY = 'eyJhbGciOiJIUzI1NiIsInR5cCI6IkpXVCJ9.eyJpc3MiOiJzdXBhYmFzZSIsInJlZiI6ImRhaGxqcmRlY3lpd2ZqZ2tsbnZ6Iiwicm9sZSI6ImFub24iLCJpYXQiOjE3MjgyNjE3NzMsImV4cCI6MjA0MzgzNzc3M30.8-YlXqSXsYoPTaDlHMpTdqLxfvm89-8zk2HG2MCABRI';
    window.ccSupaClient = supabase.createClient(SUPABASE_URL, SUPABASE_ANON_KEY);
    }catch(e){
        alert("Error Initializing. Please refresh. If this error persists, try a different domain." + "\n\n" + e.stack);
        console.log(e);
    }
=======
  window.ccPorted = {
    version: "316.2024-12-15T04:37:56.313Z",
    ...(window.ccPorted || {})
  };
  try {
    const SUPABASE_URL = "https://dahljrdecyiwfjgklnvz.supabase.co";
    const SUPABASE_ANON_KEY =
      "eyJhbGciOiJIUzI1NiIsInR5cCI6IkpXVCJ9.eyJpc3MiOiJzdXBhYmFzZSIsInJlZiI6ImRhaGxqcmRlY3lpd2ZqZ2tsbnZ6Iiwicm9sZSI6ImFub24iLCJpYXQiOjE3MjgyNjE3NzMsImV4cCI6MjA0MzgzNzc3M30.8-YlXqSXsYoPTaDlHMpTdqLxfvm89-8zk2HG2MCABRI";
    window.ccSupaClient = supabase.createClient(
      SUPABASE_URL,
      SUPABASE_ANON_KEY
    );
  } catch (e) {
    alert(
      "Error Initializing. Please refresh. If this error persists, try a different domain." +
        "\n\n" +
        e.stack
    );
    console.log(e);
  }
>>>>>>> 7a4ea357
</script>

<!-- large.js -->
<script src="/assets/scripts/helpers.js?i=8"></script>
<script src="/assets/scripts/large.js?i=7"></script>
<script src="/assets/scripts/stateHandler.js?i=6"></script>

<!-- external (gtag) -->
<script
  async
  src="https://www.googletagmanager.com/gtag/js?id=G-DJDL65P9Y4"
></script>
<script>
  window.dataLayer = window.dataLayer || [];
  function gtag() {
    dataLayer.push(arguments);
  }
  gtag("js", new Date());

  gtag("config", "G-DJDL65P9Y4");
  window.gtag = gtag;
</script><|MERGE_RESOLUTION|>--- conflicted
+++ resolved
@@ -1,21 +1,8 @@
 <!-- supabase -->
 <script src="https://cdn.jsdelivr.net/npm/@supabase/supabase-js"></script>
 <script>
-<<<<<<< HEAD
-    window.ccPorted = {
-        version: "322.2024-12-15T19:45:22.174Z"
-    };
-    try{
-    const SUPABASE_URL = 'https://dahljrdecyiwfjgklnvz.supabase.co';
-    const SUPABASE_ANON_KEY = 'eyJhbGciOiJIUzI1NiIsInR5cCI6IkpXVCJ9.eyJpc3MiOiJzdXBhYmFzZSIsInJlZiI6ImRhaGxqcmRlY3lpd2ZqZ2tsbnZ6Iiwicm9sZSI6ImFub24iLCJpYXQiOjE3MjgyNjE3NzMsImV4cCI6MjA0MzgzNzc3M30.8-YlXqSXsYoPTaDlHMpTdqLxfvm89-8zk2HG2MCABRI';
-    window.ccSupaClient = supabase.createClient(SUPABASE_URL, SUPABASE_ANON_KEY);
-    }catch(e){
-        alert("Error Initializing. Please refresh. If this error persists, try a different domain." + "\n\n" + e.stack);
-        console.log(e);
-    }
-=======
   window.ccPorted = {
-    version: "316.2024-12-15T04:37:56.313Z",
+    version: "322.2024-12-15T19:45:22.174Z",
     ...(window.ccPorted || {})
   };
   try {
@@ -34,7 +21,6 @@
     );
     console.log(e);
   }
->>>>>>> 7a4ea357
 </script>
 
 <!-- large.js -->
